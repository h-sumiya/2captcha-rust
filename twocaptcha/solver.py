--- conflicted
+++ resolved
@@ -810,26 +810,6 @@
                             **kwargs)
         return result
 
-<<<<<<< HEAD
-    def cybersiara(self, master_url_id, pageurl, userAgent, **kwargs):
-        '''Wrapper for solving CyberSiARA captcha.
-
-        Parameters
-        __________
-        master_url_id : str
-            The value of the MasterUrlId parameter from the request to API/CyberSiara/GetCyberSiara.
-        pageurl : str
-            Full URL of the page with captcha.
-        userAgent : str
-            User-Agent of your browser.
-        proxy : dict, optional
-            {'type': 'HTTPS', 'uri': 'login:password@IP_address:PORT'}.
-        '''
-        result = self.solve(method='cybersiara',
-                            master_url_id=master_url_id,
-                            pageurl=pageurl,
-                            userAgent=userAgent,
-=======
     def datadome(self, captcha_url, pageurl, userAgent, proxy, **kwargs):
         """Wrapper for solving DataDome Captcha.
 
@@ -850,9 +830,28 @@
                             pageurl=pageurl,
                             userAgent=userAgent,
                             proxy=proxy,
->>>>>>> ba2ea80b
-                            **kwargs)
-
+                            **kwargs)
+        return result
+      
+    def cybersiara(self, master_url_id, pageurl, userAgent, **kwargs):
+        '''Wrapper for solving CyberSiARA captcha.
+
+        Parameters
+        __________
+        master_url_id : str
+            The value of the MasterUrlId parameter from the request to API/CyberSiara/GetCyberSiara.
+        pageurl : str
+            Full URL of the page with captcha.
+        userAgent : str
+            User-Agent of your browser.
+        proxy : dict, optional
+            {'type': 'HTTPS', 'uri': 'login:password@IP_address:PORT'}.
+        '''
+        result = self.solve(method='cybersiara',
+                            master_url_id=master_url_id,
+                            pageurl=pageurl,
+                            userAgent=userAgent,
+                            **kwargs)
         return result
 
     def solve(self, timeout=0, polling_interval=0, **kwargs):
