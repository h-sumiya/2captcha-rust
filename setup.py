#!/usr/bin/env python3

from setuptools import setup, find_packages
import re

with open("README.md", "r") as fh:
    long_description = fh.read()


def get_version():
    with open('twocaptcha/__init__.py', 'r') as f:
        return re.search(r'__version__ = ["\'](.*?)["\']', f.read()).group(1)


setup(name='2captcha-python',
      version=get_version(),
      description='Python module for easy integration with 2Captcha API',
      long_description=long_description,
      long_description_content_type="text/markdown",
      url='https://github.com/2captcha/2captcha-python/',
      install_requires=['requests'],
      author='2Captcha',
      author_email='info@2captcha.com',
      packages=find_packages(),
      include_package_data=True,
      classifiers=[
          "Programming Language :: Python :: 3",
          "License :: OSI Approved :: MIT License",
          "Operating System :: OS Independent",
          "Topic :: Software Development :: Libraries :: Python Modules",
          "Topic :: Scientific/Engineering :: Image Recognition",
          "Topic :: Utilities",
          "Intended Audience :: Developers",
      ],
      keywords=[
          '2captcha', 'captcha', 'api', 'captcha solver', 'reCAPTCHA', 'hCaptcha',
          'FunCaptcha', 'Geetest', 'image captcha', 'Coordinates', 'Click Captcha',
          'Geetest V4', 'Lemin captcha', 'Amazon WAF', 'Cloudflare Turnstile',
<<<<<<< HEAD
          'Capy Puzzle', 'MTCaptcha', 'Friendly Captcha', 'Tencent', 'cybersiara'],
=======
          'Capy Puzzle', 'MTCaptcha', 'Friendly Captcha', 'Tencent', 'Cutcaptcha', 'DataDome'],
>>>>>>> ba2ea80b
      python_requires='>=3.6',
      test_suite='tests')<|MERGE_RESOLUTION|>--- conflicted
+++ resolved
@@ -36,10 +36,6 @@
           '2captcha', 'captcha', 'api', 'captcha solver', 'reCAPTCHA', 'hCaptcha',
           'FunCaptcha', 'Geetest', 'image captcha', 'Coordinates', 'Click Captcha',
           'Geetest V4', 'Lemin captcha', 'Amazon WAF', 'Cloudflare Turnstile',
-<<<<<<< HEAD
-          'Capy Puzzle', 'MTCaptcha', 'Friendly Captcha', 'Tencent', 'cybersiara'],
-=======
-          'Capy Puzzle', 'MTCaptcha', 'Friendly Captcha', 'Tencent', 'Cutcaptcha', 'DataDome'],
->>>>>>> ba2ea80b
+          'Capy Puzzle', 'MTCaptcha', 'Friendly Captcha', 'Tencent', 'Cutcaptcha', 'DataDome', 'cybersiara'],
       python_requires='>=3.6',
       test_suite='tests')